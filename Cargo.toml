--- conflicted
+++ resolved
@@ -35,7 +35,6 @@
 
 [dependencies]
 async-trait = "0.1"
-<<<<<<< HEAD
 ballista = { git = "https://github.com/andygrove/arrow-ballista", branch = "experiment" }
 ballista-core = { git = "https://github.com/andygrove/arrow-ballista", branch = "experiment" }
 ballista-executor = { git = "https://github.com/andygrove/arrow-ballista", branch = "experiment" }
@@ -46,19 +45,7 @@
 datafusion-substrait = "18.0.0"
 env_logger = "0.10.0"
 futures = "0.3"
-log = "0.4"
-=======
-ballista = { git = "https://github.com/apache/arrow-ballista", rev = "0.11.0-rc1" }
-ballista-core = { git = "https://github.com/apache/arrow-ballista", rev = "0.11.0-rc1" }
-ballista-executor = { git = "https://github.com/apache/arrow-ballista", rev = "0.11.0-rc1" }
-ballista-scheduler = { git = "https://github.com/apache/arrow-ballista", rev = "0.11.0-rc1" }
-datafusion = { version = "18.0.0", features = ["pyarrow"] }
-datafusion-common = "18.0.0"
-datafusion-expr = "18.0.0"
-env_logger = "0.10.0"
-futures = "0.3"
 log = "0.4.17"
->>>>>>> e61bbcc9
 mimalloc = { version = "*", optional = true, default-features = false }
 prost = "0.11"
 pyo3 = { version = "0.18", features = ["extension-module", "abi3", "abi3-py37"] }
